<<<<<<< HEAD
# 🏥 Interactive MedSAM: Segmentación de Húmero en Imágenes Médicas

Pipeline automático para la detección y segmentación del húmero en secuencias de imágenes médicas utilizando técnicas avanzadas de visión por computador y el modelo MedSAM.

## 🚀 Pipeline de 3 Fases

### 🔍 Fase 1: Mejora de Contraste (CLAHE)
- **Objetivo**: Mejorar la visibilidad del húmero en la imagen
- **Técnica**: CLAHE (Contrast Limited Adaptive Histogram Equalization)
- **Proceso**:
  - Convierte la imagen a escala de grises
  - Aplica ecualización adaptativa de histograma
  - Normaliza la intensidad para resaltar estructuras óseas
  - Resalta el anillo oscuro característico del húmero

### 🎯 Fase 2: Detección Automática del Húmero
- **Objetivo**: Localizar con precisión el húmero en la imagen
- **Técnicas**:
  - Transformada de Hough Circular para detección de círculos
  - Fusión de múltiples candidatos para mejorar precisión
  - Tracking temporal para consistencia entre frames
  - Refinamiento de centro basado en características locales
- **Características evaluadas**:
  - Tamaño del círculo (área entre 1500-8000 píxeles)
  - Contraste del anillo óseo (darkness score)
  - Consistencia temporal (tracking entre frames)
  - Posición relativa en la imagen
- **Algoritmos avanzados**:
  - Corrección backward para el primer frame
  - Filtrado de outliers tipo "sandwich"
  - Fusión de candidatos cercanos (máximo 50px distancia)

### 🖌️ Fase 3: Segmentación con MedSAM
- **Objetivo**: Generar una máscara precisa del húmero
- **Entradas**:
  - Bounding box de la fase 2 (con margen del 40%)
  - Punto central del húmero detectado
- **Proceso**:
  - El modelo MedSAM genera múltiples propuestas de máscaras
  - Selección de la mejor máscara basada en scoring combinado:
    - Score de confianza de SAM (50% del peso)
    - Área similar a la esperada (30% del peso)
    - Circularidad del contorno (20% del peso)
- **Point Prompts**: Usa el centro del húmero como punto positivo para guiar la segmentación

## 📊 Métricas de Rendimiento
- **Tasa de detección**: 100% en secuencias de prueba
- **Score SAM promedio**: 0.547 (54.7% de confianza)
- **Consistencia temporal**: Desplazamiento promedio de 6.9px entre frames
- **Mejora significativa**: Las máscaras ahora capturan más área del húmero

## 🛠️ Instalación y Uso

### Instalación
=======
# Interactive Medical Image Segmentation with SAM & MedSAM

Herramientas interactivas de segmentación de imágenes médicas utilizando **SAM** (Segment Anything Model) y **MedSAM** con preprocesamiento y postprocesamiento avanzado específicamente optimizado para aplicaciones de imagenología médica.

## 🎯 Características Principales

- **Segmentación Basada en Puntos (Tiempo Real)**: Vista previa en vivo con prompts de puntos positivos/negativos
- **Segmentación con Bounding Box**: Interfaz intuitiva para seleccionar regiones de interés
- **Vista Previa en Tiempo Real**: Ver resultados de segmentación instantáneamente
- **Funcionalidad Deshacer/Limpiar**: Corrección fácil con atajos de teclado ('z', 'c')
- **Mejora de Imágenes Médicas**: CLAHE para CT/MRI, ajuste de contraste automático
- **Postprocesamiento Avanzado**: Operaciones morfológicas para refinar máscaras
- **Generación Multi-Máscara**: Genera múltiples propuestas y selecciona la mejor
- **Visualización Completa**: Comparación lado a lado con 6 vistas diferentes
- **Soporte Multi-Dispositivo**: CUDA, MPS (Apple Silicon), y CPU

## ⚡ Quick Start

```bash
# 1. Clonar el repositorio
git clone https://github.com/ThomasMolina19/medsam-unal-project.git
cd medsam-unal-project

# 2. Instalar dependencias
pip install -r requirements.txt
pip install git+https://github.com/facebookresearch/segment-anything.git

# 3. Descargar checkpoints (ver sección de instalación)
mkdir Checkpoints
# Descargar sam_vit_h_4b8939.pth o medsam_vit_b.pth

# 4. Ejecutar segmentación interactiva
python segment_sam_points.py        # SAM con puntos
python segment_medsam_points.py     # MedSAM con puntos (recomendado)
python segment_one_medsam.py        # MedSAM con bounding box
```

## 🔧 Requisitos

### Sistema
- Python 3.8+
- PyTorch 2.0+
- Dispositivo: CUDA GPU, Apple Silicon (MPS), o CPU

### Librerías Principales
- `torch` - Framework de deep learning
- `segment-anything` - Modelo SAM de Meta
- `numpy` - Operaciones numéricas
- `matplotlib` - Visualización e interfaz interactiva
- `opencv-python` (cv2) - Procesamiento de imágenes
- `scikit-image` - Operaciones morfológicas
- `scipy` - Funciones científicas
- `Pillow` (PIL) - Carga de imágenes
- `pydicom` - Lectura de archivos DICOM (opcional)

## 📦 Installation

### Step 0: Create and activate a virtual environment (recommended)

Using a virtual environment isolates project dependencies and prevents conflicts with system packages. Execute all subsequent commands with the environment activated.

#### macOS / Linux
>>>>>>> d8fcc1a6

```bash
# Crear entorno virtual
python3 -m venv .venv
source .venv/bin/activate  # Linux/Mac
# .venv\Scripts\activate   # Windows

# Instalar dependencias
pip install -r requirements.txt

# Instalar dependencias adicionales
pip install git+https://github.com/facebookresearch/segment-anything.git
<<<<<<< HEAD
=======
```

### Step 4: Download SAM/MedSAM checkpoints

You can use either SAM (standard) or MedSAM (medical-optimized) checkpoints.

#### **Option A: SAM (Segment Anything Model) - Recommended**

Download SAM checkpoints from the official repository:

1. Visit [SAM Checkpoints](https://github.com/facebookresearch/segment-anything#model-checkpoints)
2. Choose a model size:
   - **ViT-H (Huge)**: Best quality, ~2.4 GB - [Download](https://dl.fbaipublicfiles.com/segment_anything/sam_vit_h_4b8939.pth)
   - **ViT-L (Large)**: Good balance, ~1.2 GB - [Download](https://dl.fbaipublicfiles.com/segment_anything/sam_vit_l_0b3195.pth)
   - **ViT-B (Base)**: Faster, ~375 MB - [Download](https://dl.fbaipublicfiles.com/segment_anything/sam_vit_b_01ec64.pth)

3. Create checkpoints directory and move the file:
   ```bash
   mkdir -p checkpoints
   mv ~/Downloads/sam_vit_*.pth checkpoints/
   ```

#### **Option B: MedSAM (Medical Segment Anything)**

Download the pre-trained MedSAM model checkpoint (~2.4 GB):

#### **Option 1: Direct Download from Official Sources**

1. Visit the [MedSAM GitHub](https://github.com/bowang-lab/MedSAM)
2. Navigate to the "Model Checkpoints" section in the README
3. Download from one of these sources:
   - **Google Drive**: [Download medsam_vit_b.pth](https://drive.google.com/drive/folders/1ETWmi4AiniJeWOt6HAsYgTjYv_fkgzoN)
   - **Hugging Face**: [MedSAM Models](https://huggingface.co/wanglab/medsam)

4. Create checkpoints directory and move the file:
   ```bash
   mkdir -p checkpoints
   mv ~/Downloads/medsam_vit_b.pth checkpoints/
   ```

#### **Option 2: Using gdown (Google Drive CLI)**

```bash
# Install gdown
>>>>>>> d8fcc1a6
pip install gdown

# Descargar modelo MedSAM
mkdir -p checkpoints
gdown --id 1UAmWL88roYR7wKlnApw5Bcuzf2iQgk6_ -O checkpoints/medsam_vit_b.pth
```

### Ejecución del Pipeline

```bash
# Pipeline completo automático (detección + segmentación)
python scripts/test_automatic_sam.py

# Detección de húmero con tracking temporal
python scripts/test_temporal_tracking.py

# Debug de candidatos de detección
python scripts/debug_candidates.py
```

## 📁 Estructura del Proyecto

```
interactive-medsam/
├── src/detection/
│   ├── humerus_detector.py        # Algoritmos de detección
│   └── __init__.py
├── scripts/
│   ├── test_automatic_sam.py      # Pipeline completo
│   ├── test_temporal_tracking.py  # Tracking temporal
│   └── debug_candidates.py        # Debug de detección
├── checkpoints/
│   └── medsam_vit_b.pth          # Modelo MedSAM (~2.4GB)
├── test_data/
│   ├── I01.png, I02.png, ...      # Imágenes de prueba
└── test_results/
    └── automatic_sam_pipeline.png # Resultados visuales
```

<<<<<<< HEAD
## 🔧 Scripts Principales

### `test_automatic_sam.py` - Pipeline Completo
Ejecuta las 3 fases automáticamente:
1. Procesa secuencia de imágenes (I01.png a I05.png)
2. Aplica CLAHE para mejora de contraste
3. Detecta húmero con tracking temporal
4. Segmenta con MedSAM usando point prompts
5. Genera visualización comparativa

**Salida**:
- Detección exitosa: 5/5 imágenes
- Score SAM promedio: 0.547
- Archivo: `test_results/automatic_sam_pipeline.png`

### `test_temporal_tracking.py` - Solo Detección
Implementa el sistema de tracking temporal:
- Detección en cada frame individual
- Corrección backward para el primer frame
- Filtrado de outliers
- Consistencia temporal entre frames

### `debug_candidates.py` - Análisis de Detección
Visualiza todos los candidatos de detección:
- Muestra círculos detectados por Hough Transform
- Colores por score de confianza
- Ayuda a entender el proceso de selección

## 🎛️ Parámetros Configurables

### Detección de Húmero
- **Área mínima**: 1500 píxeles (radio ~22px)
- **Área máxima**: 8000 píxeles (radio ~50px)
- **Distancia máxima para fusión**: 50 píxeles
- **Margen del bounding box**: 40%
- **Umbral de score mínimo**: 0.7

### Tracking Temporal
- **Distancia máxima para tracking**: 35 píxeles
- **Ratio máximo de cambio de tamaño**: 0.3
- **Corrección backward**: Activada para primer frame

### Selección de Máscara SAM
- **Peso score SAM**: 50%
- **Peso similitud de área**: 30%
- **Peso circularidad**: 20%

## 📈 Mejoras Implementadas

1. **Detección Robusta**: Fusión de múltiples candidatos cercanos
2. **Tracking Temporal**: Consistencia entre frames secuenciales
3. **Point Prompts**: Guía precisa para SAM usando centro detectado
4. **Selección Inteligente**: Scoring combinado para mejor máscara
5. **Corrección Backward**: Ajuste del primer frame usando frames posteriores

## 🏗️ Arquitectura Técnica

```
┌─────────────────┐    ┌──────────────────┐    ┌─────────────────┐
│   Imagen RGB    │───▶│   CLAHE          │───▶│   Detección     │
│   Original      │    │   Enhancement    │    │   Hough Circles │
└─────────────────┘    └──────────────────┘    └─────────────────┘
                                                        │
┌─────────────────┐    ┌──────────────────┐           │
│   Bounding Box  │───▶│   MedSAM         │───▶│   Máscara       │
│   + Point       │    │   Segmentation   │    │   Final         │
│   Prompts       │    └──────────────────┘    └─────────────────┘
└─────────────────┘
```

## 🔬 Resultados Experimentales

Con el pipeline implementado se logra:
- **100% detección exitosa** en secuencias de 5 imágenes
- **Consistencia temporal** con desviación promedio de 6.9 píxeles
- **Máscaras más grandes** que capturan mejor la anatomía del húmero
- **Score SAM mejorado** mediante selección inteligente de máscaras

## 📝 Notas de Implementación

- El pipeline es completamente automático (no requiere intervención manual)
- Optimizado para secuencias de imágenes médicas (MRI, CT, X-ray)
- Compatible con CPU, GPU y Apple Silicon (MPS)
- Resultados guardados en `test_results/` con visualizaciones comparativas

## 📄 Licencia

MIT License

## 👤 Autores

**Thomas Molina Molina** - *Desarrollador principal*

**Gustavo Adolfo Pérez** - *Colaborador*
=======
**Important Notes:**
- The checkpoint file is large (~2.4 GB), ensure you have sufficient disk space
- Download may take several minutes depending on your internet connection
- Always download from official sources to ensure model integrity
- The checkpoint is based on SAM's ViT-B (Vision Transformer Base) architecture

## 🚀 Uso

### Opción 1: SAM con Puntos Interactivos (Tiempo Real) ⭐

**Script:** `segment_sam_points.py`

La forma más interactiva e intuitiva con retroalimentación en tiempo real.

#### Características:
- Modelo: SAM ViT-H (generalista)
- Entrada: Imágenes PNG/JPG
- Mejora: Ajuste de contraste con OpenCV
- Interfaz: Dual-panel con vista previa en vivo

#### Paso 1: Configurar rutas

Edita el script `segment_sam_points.py` y actualiza:

```python
# Línea 2: Ruta al repositorio de SAM (si es necesario)
sys.path.append('path/to/segment-anything')

# Línea 18: Ruta al checkpoint de SAM
ckpt = "Checkpoints/sam_vit_h_4b8939.pth"

# Línea 26: Ruta a tu imagen
img = np.array(Image.open("path.png").convert("RGB"))
```

#### Paso 2: Ejecutar

```bash
python segment_sam_points.py
```

#### Paso 3: Selección interactiva con vista previa en tiempo real

La herramienta abre una **interfaz de doble panel**:

**Panel Izquierdo**: Imagen original donde colocas los puntos
**Panel Derecho**: Vista previa de segmentación en vivo (¡se actualiza instantáneamente!)

**Controles:**
- 🟢 **Click DERECHO**: Agregar punto POSITIVO (marca el objeto deseado)
- 🔴 **Click IZQUIERDO**: Agregar punto NEGATIVO (excluir regiones no deseadas)
- ⌨️ **Tecla 'z'**: Deshacer último punto
- ⌨️ **Tecla 'c'**: Limpiar todos los puntos
- ✅ **ENTER o cerrar ventana**: Finalizar y ver resultados

**Flujo de trabajo:**
1. Click derecho en el objeto a segmentar (ej: hueso, órgano)
2. Ver la segmentación aparecer instantáneamente en el panel derecho
3. Agregar más puntos positivos para refinar
4. Click izquierdo en áreas a excluir si es necesario
5. Usar 'z' para deshacer errores
6. Cerrar cuando estés satisfecho para ver resultados detallados

**Ejemplo:**
```
🎯 Segmentando un húmero:
1. Click derecho en centro del hueso → vista previa instantánea
2. Click derecho en bordes del hueso → refinamiento
3. Click izquierdo en fondo si se incluyó → exclusión
4. Presionar 'z' si cometiste un error
5. Cerrar ventana → ver visualización final con 6 vistas
```

### Opción 2: MedSAM con Puntos Interactivos (Producción) 🏥

**Script:** `segment_medsam_points.py`

Versión robusta y profesional con MedSAM especializado en imágenes médicas.

#### Características:
- Modelo: MedSAM ViT-B (especializado en medicina)
- Carga robusta: `strict=False`, modo evaluación
- Mejora: CLAHE (Contrast Limited Adaptive Histogram Equalization)
- Soporte para DICOM con windowing Hounsfield
- Postprocesamiento morfológico avanzado

#### Paso 1: Configurar rutas

Edita el archivo `segment_medsam_points.py`:

```python
# Línea 39: Ruta al checkpoint de MedSAM
CKPT_PATH = "Checkpoints/medsam_vit_b.pth"

# Línea 40: Ruta a tu imagen
IMG_PATH = "path.png"

# Línea 43: (Opcional) Espaciado de píxeles para métricas físicas
PIXEL_SPACING_MM = (0.7, 0.7)  # Para cálculos en mm²
```

#### Paso 2: Ejecutar

```bash
python segment_medsam_points.py
```

#### Paso 3: Interacción

Same dual-panel interface as SAM version:
- Click derecho: puntos positivos (verde)
- Click izquierdo: puntos negativos (rojo)
- 'z': deshacer, 'c': limpiar
- Vista previa en vivo

#### Ventajas de MedSAM:
- Mejor para anatomías complejas
- Entrenado específicamente en imágenes médicas
- Carga robusta del checkpoint
- Métricas físicas (mm²) si hay spacing

### Opción 3: MedSAM con Bounding Box 📦

**Script:** `segment_one_medsam.py`

Segmentación rápida usando selección rectangular.

#### Paso 1: Configurar rutas

```python
# Línea 19: Ruta al checkpoint
ckpt = "path/Checkpoints/medsam_vit_b.pth"

# Línea 30: Ruta a la imagen
img = np.array(Image.open("path.png").convert("RGB"))
```

#### Paso 2: Ejecutar

```bash
python segment_one_medsam.py
```

#### Paso 3: Selección de región

1. **Seleccionar Región**: Se abrirá una ventana con tu imagen
2. **Dibujar Bounding Box**: Click y arrastrar para crear un rectángulo
3. **Ajustar**: Arrastrar los bordes para redimensionar
4. **Confirmar**: Cerrar la ventana cuando estés satisfecho
5. **Resultados**: Ver los resultados en visualización de 6 paneles

## 📊 Comparación de Scripts

| Característica | `segment_sam_points.py` | `segment_medsam_points.py` | `segment_one_medsam.py` |
|----------------|-------------------------|----------------------------|-------------------------|
| **Modelo** | SAM ViT-H | MedSAM ViT-B | MedSAM ViT-B |
| **Entrada** | Puntos interactivos | Puntos interactivos | Bounding box |
| **Mejora** | Contraste OpenCV | CLAHE | Contraste OpenCV |
| **Vista previa** | ✅ Tiempo real | ✅ Tiempo real | ❌ Solo final |
| **Carga robusta** | ❌ | ✅ strict=False | ✅ |
| **DICOM windowing** | ❌ | ✅ Opcional | ❌ |
| **Métricas físicas** | ❌ | ✅ mm² con spacing | ❌ |
| **Mejor para** | Imágenes generales | Imágenes médicas | Segmentación rápida |
| **multimask_output** | True (3 máscaras) | False (1 máscara) | True (3 máscaras) |

## 📊 Output

The tool provides comprehensive visualization:

### Row 1: Original Results
- Original medical image
- Raw MedSAM segmentation with bounding box
- Binary mask (raw output)

### Row 2: Enhanced Results
- Contrast-enhanced image
- Refined segmentation overlay
- Cleaned binary mask

### Console Output
```
🎯 Interactive box selection starting...
✅ Final selected box: [150 200 450 500]
🎯 Segmentation completed on mps
📦 Box coordinates: [150 200 450 500]
📏 Mask area: 45678 pixels
⭐ Best mask score: 0.9845
🎭 Total masks generated: 3
```

## 🏗️ Detalles Técnicos

### Preprocesamiento de Imágenes

#### `segment_sam_points.py` y `segment_one_medsam.py`:
```python
# Ajuste de contraste con OpenCV
img_enhanced = cv2.convertScaleAbs(img, alpha=1.2, beta=10)
```
- **alpha=1.2**: Factor de contraste (multiplicador)
- **beta=10**: Ajuste de brillo (offset)
- Simple y rápido para imágenes generales

#### `segment_medsam_points.py`:
```python
# CLAHE (Contrast Limited Adaptive Histogram Equalization)
def apply_clahe_rgb(img_rgb, clip_limit=2.0, tile_grid_size=(8, 8)):
    # Convierte a LAB, aplica CLAHE al canal L
    # Mejor para imágenes médicas con detalles finos
```
- **clip_limit=2.0**: Limita la amplificación del contraste
- **tile_grid_size=(8,8)**: Tamaño de las regiones locales
- Adaptativo: cada región se mejora independientemente
- **Opcional**: Función para windowing Hounsfield (DICOM)

### Pipeline de Segmentación

#### Puntos Interactivos (SAM/MedSAM):
1. Carga y preprocesamiento de imagen
2. Configuración del predictor (`predictor.set_image()`)
3. Selección interactiva de puntos (GUI dual-panel)
4. Predicción en tiempo real por cada punto agregado
5. Selección de mejor máscara (score más alto)
6. Postprocesamiento y refinamiento
7. Visualización de 6 vistas comparativas

#### Bounding Box (MedSAM):
1. Carga y preprocesamiento de imagen
2. Selección interactiva de bounding box (GUI)
3. Predicción con box completo (`predictor.predict(box=...)`)
4. Selección de mejor máscara
5. Postprocesamiento
6. Visualización de resultados

### Refinamiento de Máscaras
- **Remoción de objetos pequeños**: Filtra objetos < 500 píxeles
- **Relleno de huecos**: Operaciones morfológicas binarias
- **Suavizado**: Kernel en forma de disco (radio=2)
- **Opening/Closing**: Reducción de ruido y relleno de gaps

## 🖥️ Device Support

The script automatically detects and uses the best available device:

- **MPS** (Apple Silicon M1/M2/M3): Automatic detection
- **CUDA** (NVIDIA GPU): Change line 12 to `device = "cuda"`
- **CPU**: Automatic fallback

## 💾 Saving Results

To save the segmentation mask, uncomment these lines at the end of the script:

```python
refined_mask_pil = Image.fromarray((refined_mask * 255).astype(np.uint8))
refined_mask_pil.save("segmentation_result.png")
print("💾 Mask saved as 'segmentation_result.png'")
```

## 📁 Estructura del Proyecto

```
medsam-unal-project/
├── Checkpoints/
│   ├── sam_vit_h_4b8939.pth       # SAM ViT-Huge checkpoint (~2.4 GB)
│   ├── sam_vit_b_01ec64.pth       # SAM ViT-Base checkpoint (~375 MB)
│   └── medsam_vit_b.pth           # MedSAM ViT-B checkpoint (~2.4 GB)
├── DATA/                           # Carpeta de datos (imágenes DICOM/PNG)
│   └── Data/
│       └── HumeroData/
│           └── IM-0008-0016.dcm
├── segment_sam_points.py           # ⭐ SAM con puntos (tiempo real)
├── segment_medsam_points.py        # 🏥 MedSAM con puntos (robusto)
├── segment_one_medsam.py           # 📦 MedSAM con bounding box
├── requirements.txt                # Dependencias de Python
├── README.md                       # Este archivo
└── Latex/                          # (Opcional) Documentación LaTeX
    └── informe_entrega1.tex
```

## 🔍 Funciones Clave

### `interactive_point_selector(img, predictor)`
Segmentación interactiva basada en puntos con vista previa en tiempo real.

**Implementado en:**
- `segment_sam_points.py` (SAM)
- `segment_medsam_points.py` (MedSAM - versión mejorada)

**Características:**
- Interfaz dual-panel (imagen + máscara en vivo)
- Prompts de puntos positivos/negativos
- Retroalimentación instantánea
- Funcionalidad deshacer/limpiar ('z', 'c')
- Visualización de score y área

**Controles:**
- Click derecho: Puntos positivos (estrellas verdes ⭐)
- Click izquierdo: Puntos negativos (X rojas ❌)
- Tecla 'z': Deshacer último punto
- Tecla 'c': Limpiar todos los puntos

### `interactive_box_selector(img)`
Interfaz GUI para selección de región de interés con RectangleSelector de matplotlib.

**Implementado en:**
- `segment_one_medsam.py`

**Características:**
- Visualización de coordenadas en tiempo real
- Cajas redimensionables y arrastrables
- Retroalimentación visual con overlays coloridos
- Modo interactivo (ajustable después de crear)

### `refine_medical_mask(mask)`
Pipeline de postprocesamiento para refinamiento de máscaras.

**Implementado en todos los scripts**

**Operaciones:**
- Remoción de objetos pequeños (`min_size=500`)
- Relleno de huecos (`binary_fill_holes`)
- Suavizado morfológico (opening + closing con `disk(2)`)

## 🎓 Casos de Uso

### Investigación Médica
- **Segmentación de huesos**: Análisis de húmero en imágenes CT
- **Detección de tumores**: Identificación de regiones anormales
- **Análisis cuantitativo**: Mediciones de área, volumen

### Aplicaciones Clínicas
- **Análisis ROI**: Extracción de regiones de interés específicas
- **Herramientas de medición**: Cálculos de área en píxeles o mm²
- **Estudios anatómicos**: Análisis comparativo de estructuras

### Educación
- **Enseñanza de análisis de imágenes médicas**: Demostraciones interactivas
- **Comparación de modelos**: SAM vs MedSAM en casos reales
- **Prototipos rápidos**: Anotación para datasets de entrenamiento

### Medicina de Precisión
- **Segmentación específica del paciente**: Refinamiento con puntos interactivos
- **Planificación quirúrgica**: Identificación precisa de estructuras
- **Seguimiento longitudinal**: Comparación de estudios en el tiempo

## 🆕 Características del Proyecto

### Scripts Disponibles (3 Herramientas)

1. **`segment_sam_points.py`** - SAM Generalista
   - Segmentación con puntos interactivos
   - Vista previa en tiempo real
   - Modelo SAM ViT-H
   - Contraste simple con OpenCV

2. **`segment_medsam_points.py`** - MedSAM Profesional
   - Segmentación con puntos (versión robusta)
   - CLAHE para mejora adaptativa
   - Carga de checkpoint tolerante a errores
   - Soporte opcional para windowing DICOM
   - Métricas físicas (mm²) con pixel spacing

3. **`segment_one_medsam.py`** - Bounding Box Rápido
   - Segmentación con caja rectangular
   - Interfaz de arrastrar y soltar
   - Redimensionable e interactivo
   - Procesamiento más rápido

### Mejoras Implementadas
- ✨ **Segmentación basada en puntos** con vista previa en tiempo real
- 🔄 **Funcionalidad deshacer/limpiar** para corrección fácil
- 📊 **Interfaz dual-panel** para retroalimentación instantánea
- ⌨️ **Atajos de teclado** ('z' para deshacer, 'c' para limpiar)
- 🎯 **Prompts positivos/negativos** para control preciso
- 🚀 **Soporte SAM y MedSAM** en scripts separados
- 🏥 **CLAHE para imágenes médicas** (MedSAM version)
- 🔧 **Carga robusta de checkpoints** con strict=False

## 📚 Referencias

### Papers
- **MedSAM**: Ma, J., et al. (2023). "Segment Anything in Medical Images" [arXiv:2304.12306](https://arxiv.org/abs/2304.12306)
- **SAM**: Kirillov, A., et al. (2023). "Segment Anything" [arXiv:2304.02643](https://arxiv.org/abs/2304.02643)

### Repositorios
- **MedSAM Official**: https://github.com/bowang-lab/MedSAM
- **Segment Anything (SAM)**: https://github.com/facebookresearch/segment-anything
- **Este Proyecto**: https://github.com/ThomasMolina19/medsam-unal-project

### Recursos Adicionales
- **SAM Demo**: https://segment-anything.com/
- **MedSAM Hugging Face**: https://huggingface.co/wanglab/medsam

## 🐛 Solución de Problemas

### "No module named 'segment_anything'"
Instalar SAM:
```bash
pip install git+https://github.com/facebookresearch/segment-anything.git
```

### "Checkpoint not found" o errores de ruta
Verifica que la ruta del checkpoint coincida con la ubicación del archivo descargado:
- **SAM**: `Checkpoints/sam_vit_h_4b8939.pth`
- **MedSAM**: `Checkpoints/medsam_vit_b.pth`

### Errores al cargar el checkpoint de MedSAM
Si ves "Missing keys" o "Unexpected keys", es normal. El script `segment_medsam_points.py` usa `strict=False` para manejar esto automáticamente.

### MPS no disponible (Mac)
El script automáticamente usará CPU. Para GPU NVIDIA:
```python
device = "cuda"  # Cambiar en línea 13 (sam_points) o línea 49 (medsam_points)
```

### Baja calidad de segmentación
- **Método de puntos**: Agregar más puntos positivos o negativos para excluir regiones
- **Método de box**: Ajustar el bounding box para que se ajuste mejor
- **Preprocesamiento**: 
  - OpenCV: Modificar `alpha` y `beta` (línea 29 en sam_points/one_medsam)
  - CLAHE: Ajustar `clip_limit` y `tile_grid_size` (línea 58 en medsam_points)
- **Postprocesamiento**: Ajustar parámetros en `refine_medical_mask()` (líneas 109-122)

### La segmentación no se actualiza en tiempo real
- Asegúrate de estar haciendo click en el panel izquierdo (panel de imagen)
- Verifica que matplotlib esté en modo interactivo (por defecto)
- Intenta cerrar y reabrir el script
- Verifica que hay al menos un punto positivo (click derecho)

### Los puntos no se colocan
- Usa el botón correcto del mouse:
  - **Click DERECHO** = Positivo (verde)
  - **Click IZQUIERDO** = Negativo (rojo)
- Verifica que estás haciendo click dentro del área de la imagen
- Revisa la consola para mensajes de error

### Error: "unexpected keyword argument 'strict'"
Tu versión de PyTorch es antigua. Actualiza:
```bash
pip install --upgrade torch torchvision
```

### Imagen muy oscura o muy clara después del preprocesamiento
Ajusta los parámetros:
- **OpenCV**: `alpha=1.0, beta=0` (sin cambios)
- **CLAHE**: `clip_limit=1.0` (menos agresivo) o `clip_limit=3.0` (más agresivo)

## 👥 Autores

**Thomas Molina Molina**  
Universidad Nacional de Colombia

**Gustavo Adolfo Pérez**  
Universidad Nacional de Colombia

---

## 📝 Licencia

Este proyecto es de código abierto y está disponible para uso educativo y de investigación.
>>>>>>> d8fcc1a6
<|MERGE_RESOLUTION|>--- conflicted
+++ resolved
@@ -1,4 +1,3 @@
-<<<<<<< HEAD
 # 🏥 Interactive MedSAM: Segmentación de Húmero en Imágenes Médicas
 
 Pipeline automático para la detección y segmentación del húmero en secuencias de imágenes médicas utilizando técnicas avanzadas de visión por computador y el modelo MedSAM.
@@ -53,70 +52,6 @@
 ## 🛠️ Instalación y Uso
 
 ### Instalación
-=======
-# Interactive Medical Image Segmentation with SAM & MedSAM
-
-Herramientas interactivas de segmentación de imágenes médicas utilizando **SAM** (Segment Anything Model) y **MedSAM** con preprocesamiento y postprocesamiento avanzado específicamente optimizado para aplicaciones de imagenología médica.
-
-## 🎯 Características Principales
-
-- **Segmentación Basada en Puntos (Tiempo Real)**: Vista previa en vivo con prompts de puntos positivos/negativos
-- **Segmentación con Bounding Box**: Interfaz intuitiva para seleccionar regiones de interés
-- **Vista Previa en Tiempo Real**: Ver resultados de segmentación instantáneamente
-- **Funcionalidad Deshacer/Limpiar**: Corrección fácil con atajos de teclado ('z', 'c')
-- **Mejora de Imágenes Médicas**: CLAHE para CT/MRI, ajuste de contraste automático
-- **Postprocesamiento Avanzado**: Operaciones morfológicas para refinar máscaras
-- **Generación Multi-Máscara**: Genera múltiples propuestas y selecciona la mejor
-- **Visualización Completa**: Comparación lado a lado con 6 vistas diferentes
-- **Soporte Multi-Dispositivo**: CUDA, MPS (Apple Silicon), y CPU
-
-## ⚡ Quick Start
-
-```bash
-# 1. Clonar el repositorio
-git clone https://github.com/ThomasMolina19/medsam-unal-project.git
-cd medsam-unal-project
-
-# 2. Instalar dependencias
-pip install -r requirements.txt
-pip install git+https://github.com/facebookresearch/segment-anything.git
-
-# 3. Descargar checkpoints (ver sección de instalación)
-mkdir Checkpoints
-# Descargar sam_vit_h_4b8939.pth o medsam_vit_b.pth
-
-# 4. Ejecutar segmentación interactiva
-python segment_sam_points.py        # SAM con puntos
-python segment_medsam_points.py     # MedSAM con puntos (recomendado)
-python segment_one_medsam.py        # MedSAM con bounding box
-```
-
-## 🔧 Requisitos
-
-### Sistema
-- Python 3.8+
-- PyTorch 2.0+
-- Dispositivo: CUDA GPU, Apple Silicon (MPS), o CPU
-
-### Librerías Principales
-- `torch` - Framework de deep learning
-- `segment-anything` - Modelo SAM de Meta
-- `numpy` - Operaciones numéricas
-- `matplotlib` - Visualización e interfaz interactiva
-- `opencv-python` (cv2) - Procesamiento de imágenes
-- `scikit-image` - Operaciones morfológicas
-- `scipy` - Funciones científicas
-- `Pillow` (PIL) - Carga de imágenes
-- `pydicom` - Lectura de archivos DICOM (opcional)
-
-## 📦 Installation
-
-### Step 0: Create and activate a virtual environment (recommended)
-
-Using a virtual environment isolates project dependencies and prevents conflicts with system packages. Execute all subsequent commands with the environment activated.
-
-#### macOS / Linux
->>>>>>> d8fcc1a6
 
 ```bash
 # Crear entorno virtual
@@ -129,53 +64,6 @@
 
 # Instalar dependencias adicionales
 pip install git+https://github.com/facebookresearch/segment-anything.git
-<<<<<<< HEAD
-=======
-```
-
-### Step 4: Download SAM/MedSAM checkpoints
-
-You can use either SAM (standard) or MedSAM (medical-optimized) checkpoints.
-
-#### **Option A: SAM (Segment Anything Model) - Recommended**
-
-Download SAM checkpoints from the official repository:
-
-1. Visit [SAM Checkpoints](https://github.com/facebookresearch/segment-anything#model-checkpoints)
-2. Choose a model size:
-   - **ViT-H (Huge)**: Best quality, ~2.4 GB - [Download](https://dl.fbaipublicfiles.com/segment_anything/sam_vit_h_4b8939.pth)
-   - **ViT-L (Large)**: Good balance, ~1.2 GB - [Download](https://dl.fbaipublicfiles.com/segment_anything/sam_vit_l_0b3195.pth)
-   - **ViT-B (Base)**: Faster, ~375 MB - [Download](https://dl.fbaipublicfiles.com/segment_anything/sam_vit_b_01ec64.pth)
-
-3. Create checkpoints directory and move the file:
-   ```bash
-   mkdir -p checkpoints
-   mv ~/Downloads/sam_vit_*.pth checkpoints/
-   ```
-
-#### **Option B: MedSAM (Medical Segment Anything)**
-
-Download the pre-trained MedSAM model checkpoint (~2.4 GB):
-
-#### **Option 1: Direct Download from Official Sources**
-
-1. Visit the [MedSAM GitHub](https://github.com/bowang-lab/MedSAM)
-2. Navigate to the "Model Checkpoints" section in the README
-3. Download from one of these sources:
-   - **Google Drive**: [Download medsam_vit_b.pth](https://drive.google.com/drive/folders/1ETWmi4AiniJeWOt6HAsYgTjYv_fkgzoN)
-   - **Hugging Face**: [MedSAM Models](https://huggingface.co/wanglab/medsam)
-
-4. Create checkpoints directory and move the file:
-   ```bash
-   mkdir -p checkpoints
-   mv ~/Downloads/medsam_vit_b.pth checkpoints/
-   ```
-
-#### **Option 2: Using gdown (Google Drive CLI)**
-
-```bash
-# Install gdown
->>>>>>> d8fcc1a6
 pip install gdown
 
 # Descargar modelo MedSAM
@@ -215,7 +103,6 @@
     └── automatic_sam_pipeline.png # Resultados visuales
 ```
 
-<<<<<<< HEAD
 ## 🔧 Scripts Principales
 
 ### `test_automatic_sam.py` - Pipeline Completo
@@ -309,466 +196,4 @@
 
 **Thomas Molina Molina** - *Desarrollador principal*
 
-**Gustavo Adolfo Pérez** - *Colaborador*
-=======
-**Important Notes:**
-- The checkpoint file is large (~2.4 GB), ensure you have sufficient disk space
-- Download may take several minutes depending on your internet connection
-- Always download from official sources to ensure model integrity
-- The checkpoint is based on SAM's ViT-B (Vision Transformer Base) architecture
-
-## 🚀 Uso
-
-### Opción 1: SAM con Puntos Interactivos (Tiempo Real) ⭐
-
-**Script:** `segment_sam_points.py`
-
-La forma más interactiva e intuitiva con retroalimentación en tiempo real.
-
-#### Características:
-- Modelo: SAM ViT-H (generalista)
-- Entrada: Imágenes PNG/JPG
-- Mejora: Ajuste de contraste con OpenCV
-- Interfaz: Dual-panel con vista previa en vivo
-
-#### Paso 1: Configurar rutas
-
-Edita el script `segment_sam_points.py` y actualiza:
-
-```python
-# Línea 2: Ruta al repositorio de SAM (si es necesario)
-sys.path.append('path/to/segment-anything')
-
-# Línea 18: Ruta al checkpoint de SAM
-ckpt = "Checkpoints/sam_vit_h_4b8939.pth"
-
-# Línea 26: Ruta a tu imagen
-img = np.array(Image.open("path.png").convert("RGB"))
-```
-
-#### Paso 2: Ejecutar
-
-```bash
-python segment_sam_points.py
-```
-
-#### Paso 3: Selección interactiva con vista previa en tiempo real
-
-La herramienta abre una **interfaz de doble panel**:
-
-**Panel Izquierdo**: Imagen original donde colocas los puntos
-**Panel Derecho**: Vista previa de segmentación en vivo (¡se actualiza instantáneamente!)
-
-**Controles:**
-- 🟢 **Click DERECHO**: Agregar punto POSITIVO (marca el objeto deseado)
-- 🔴 **Click IZQUIERDO**: Agregar punto NEGATIVO (excluir regiones no deseadas)
-- ⌨️ **Tecla 'z'**: Deshacer último punto
-- ⌨️ **Tecla 'c'**: Limpiar todos los puntos
-- ✅ **ENTER o cerrar ventana**: Finalizar y ver resultados
-
-**Flujo de trabajo:**
-1. Click derecho en el objeto a segmentar (ej: hueso, órgano)
-2. Ver la segmentación aparecer instantáneamente en el panel derecho
-3. Agregar más puntos positivos para refinar
-4. Click izquierdo en áreas a excluir si es necesario
-5. Usar 'z' para deshacer errores
-6. Cerrar cuando estés satisfecho para ver resultados detallados
-
-**Ejemplo:**
-```
-🎯 Segmentando un húmero:
-1. Click derecho en centro del hueso → vista previa instantánea
-2. Click derecho en bordes del hueso → refinamiento
-3. Click izquierdo en fondo si se incluyó → exclusión
-4. Presionar 'z' si cometiste un error
-5. Cerrar ventana → ver visualización final con 6 vistas
-```
-
-### Opción 2: MedSAM con Puntos Interactivos (Producción) 🏥
-
-**Script:** `segment_medsam_points.py`
-
-Versión robusta y profesional con MedSAM especializado en imágenes médicas.
-
-#### Características:
-- Modelo: MedSAM ViT-B (especializado en medicina)
-- Carga robusta: `strict=False`, modo evaluación
-- Mejora: CLAHE (Contrast Limited Adaptive Histogram Equalization)
-- Soporte para DICOM con windowing Hounsfield
-- Postprocesamiento morfológico avanzado
-
-#### Paso 1: Configurar rutas
-
-Edita el archivo `segment_medsam_points.py`:
-
-```python
-# Línea 39: Ruta al checkpoint de MedSAM
-CKPT_PATH = "Checkpoints/medsam_vit_b.pth"
-
-# Línea 40: Ruta a tu imagen
-IMG_PATH = "path.png"
-
-# Línea 43: (Opcional) Espaciado de píxeles para métricas físicas
-PIXEL_SPACING_MM = (0.7, 0.7)  # Para cálculos en mm²
-```
-
-#### Paso 2: Ejecutar
-
-```bash
-python segment_medsam_points.py
-```
-
-#### Paso 3: Interacción
-
-Same dual-panel interface as SAM version:
-- Click derecho: puntos positivos (verde)
-- Click izquierdo: puntos negativos (rojo)
-- 'z': deshacer, 'c': limpiar
-- Vista previa en vivo
-
-#### Ventajas de MedSAM:
-- Mejor para anatomías complejas
-- Entrenado específicamente en imágenes médicas
-- Carga robusta del checkpoint
-- Métricas físicas (mm²) si hay spacing
-
-### Opción 3: MedSAM con Bounding Box 📦
-
-**Script:** `segment_one_medsam.py`
-
-Segmentación rápida usando selección rectangular.
-
-#### Paso 1: Configurar rutas
-
-```python
-# Línea 19: Ruta al checkpoint
-ckpt = "path/Checkpoints/medsam_vit_b.pth"
-
-# Línea 30: Ruta a la imagen
-img = np.array(Image.open("path.png").convert("RGB"))
-```
-
-#### Paso 2: Ejecutar
-
-```bash
-python segment_one_medsam.py
-```
-
-#### Paso 3: Selección de región
-
-1. **Seleccionar Región**: Se abrirá una ventana con tu imagen
-2. **Dibujar Bounding Box**: Click y arrastrar para crear un rectángulo
-3. **Ajustar**: Arrastrar los bordes para redimensionar
-4. **Confirmar**: Cerrar la ventana cuando estés satisfecho
-5. **Resultados**: Ver los resultados en visualización de 6 paneles
-
-## 📊 Comparación de Scripts
-
-| Característica | `segment_sam_points.py` | `segment_medsam_points.py` | `segment_one_medsam.py` |
-|----------------|-------------------------|----------------------------|-------------------------|
-| **Modelo** | SAM ViT-H | MedSAM ViT-B | MedSAM ViT-B |
-| **Entrada** | Puntos interactivos | Puntos interactivos | Bounding box |
-| **Mejora** | Contraste OpenCV | CLAHE | Contraste OpenCV |
-| **Vista previa** | ✅ Tiempo real | ✅ Tiempo real | ❌ Solo final |
-| **Carga robusta** | ❌ | ✅ strict=False | ✅ |
-| **DICOM windowing** | ❌ | ✅ Opcional | ❌ |
-| **Métricas físicas** | ❌ | ✅ mm² con spacing | ❌ |
-| **Mejor para** | Imágenes generales | Imágenes médicas | Segmentación rápida |
-| **multimask_output** | True (3 máscaras) | False (1 máscara) | True (3 máscaras) |
-
-## 📊 Output
-
-The tool provides comprehensive visualization:
-
-### Row 1: Original Results
-- Original medical image
-- Raw MedSAM segmentation with bounding box
-- Binary mask (raw output)
-
-### Row 2: Enhanced Results
-- Contrast-enhanced image
-- Refined segmentation overlay
-- Cleaned binary mask
-
-### Console Output
-```
-🎯 Interactive box selection starting...
-✅ Final selected box: [150 200 450 500]
-🎯 Segmentation completed on mps
-📦 Box coordinates: [150 200 450 500]
-📏 Mask area: 45678 pixels
-⭐ Best mask score: 0.9845
-🎭 Total masks generated: 3
-```
-
-## 🏗️ Detalles Técnicos
-
-### Preprocesamiento de Imágenes
-
-#### `segment_sam_points.py` y `segment_one_medsam.py`:
-```python
-# Ajuste de contraste con OpenCV
-img_enhanced = cv2.convertScaleAbs(img, alpha=1.2, beta=10)
-```
-- **alpha=1.2**: Factor de contraste (multiplicador)
-- **beta=10**: Ajuste de brillo (offset)
-- Simple y rápido para imágenes generales
-
-#### `segment_medsam_points.py`:
-```python
-# CLAHE (Contrast Limited Adaptive Histogram Equalization)
-def apply_clahe_rgb(img_rgb, clip_limit=2.0, tile_grid_size=(8, 8)):
-    # Convierte a LAB, aplica CLAHE al canal L
-    # Mejor para imágenes médicas con detalles finos
-```
-- **clip_limit=2.0**: Limita la amplificación del contraste
-- **tile_grid_size=(8,8)**: Tamaño de las regiones locales
-- Adaptativo: cada región se mejora independientemente
-- **Opcional**: Función para windowing Hounsfield (DICOM)
-
-### Pipeline de Segmentación
-
-#### Puntos Interactivos (SAM/MedSAM):
-1. Carga y preprocesamiento de imagen
-2. Configuración del predictor (`predictor.set_image()`)
-3. Selección interactiva de puntos (GUI dual-panel)
-4. Predicción en tiempo real por cada punto agregado
-5. Selección de mejor máscara (score más alto)
-6. Postprocesamiento y refinamiento
-7. Visualización de 6 vistas comparativas
-
-#### Bounding Box (MedSAM):
-1. Carga y preprocesamiento de imagen
-2. Selección interactiva de bounding box (GUI)
-3. Predicción con box completo (`predictor.predict(box=...)`)
-4. Selección de mejor máscara
-5. Postprocesamiento
-6. Visualización de resultados
-
-### Refinamiento de Máscaras
-- **Remoción de objetos pequeños**: Filtra objetos < 500 píxeles
-- **Relleno de huecos**: Operaciones morfológicas binarias
-- **Suavizado**: Kernel en forma de disco (radio=2)
-- **Opening/Closing**: Reducción de ruido y relleno de gaps
-
-## 🖥️ Device Support
-
-The script automatically detects and uses the best available device:
-
-- **MPS** (Apple Silicon M1/M2/M3): Automatic detection
-- **CUDA** (NVIDIA GPU): Change line 12 to `device = "cuda"`
-- **CPU**: Automatic fallback
-
-## 💾 Saving Results
-
-To save the segmentation mask, uncomment these lines at the end of the script:
-
-```python
-refined_mask_pil = Image.fromarray((refined_mask * 255).astype(np.uint8))
-refined_mask_pil.save("segmentation_result.png")
-print("💾 Mask saved as 'segmentation_result.png'")
-```
-
-## 📁 Estructura del Proyecto
-
-```
-medsam-unal-project/
-├── Checkpoints/
-│   ├── sam_vit_h_4b8939.pth       # SAM ViT-Huge checkpoint (~2.4 GB)
-│   ├── sam_vit_b_01ec64.pth       # SAM ViT-Base checkpoint (~375 MB)
-│   └── medsam_vit_b.pth           # MedSAM ViT-B checkpoint (~2.4 GB)
-├── DATA/                           # Carpeta de datos (imágenes DICOM/PNG)
-│   └── Data/
-│       └── HumeroData/
-│           └── IM-0008-0016.dcm
-├── segment_sam_points.py           # ⭐ SAM con puntos (tiempo real)
-├── segment_medsam_points.py        # 🏥 MedSAM con puntos (robusto)
-├── segment_one_medsam.py           # 📦 MedSAM con bounding box
-├── requirements.txt                # Dependencias de Python
-├── README.md                       # Este archivo
-└── Latex/                          # (Opcional) Documentación LaTeX
-    └── informe_entrega1.tex
-```
-
-## 🔍 Funciones Clave
-
-### `interactive_point_selector(img, predictor)`
-Segmentación interactiva basada en puntos con vista previa en tiempo real.
-
-**Implementado en:**
-- `segment_sam_points.py` (SAM)
-- `segment_medsam_points.py` (MedSAM - versión mejorada)
-
-**Características:**
-- Interfaz dual-panel (imagen + máscara en vivo)
-- Prompts de puntos positivos/negativos
-- Retroalimentación instantánea
-- Funcionalidad deshacer/limpiar ('z', 'c')
-- Visualización de score y área
-
-**Controles:**
-- Click derecho: Puntos positivos (estrellas verdes ⭐)
-- Click izquierdo: Puntos negativos (X rojas ❌)
-- Tecla 'z': Deshacer último punto
-- Tecla 'c': Limpiar todos los puntos
-
-### `interactive_box_selector(img)`
-Interfaz GUI para selección de región de interés con RectangleSelector de matplotlib.
-
-**Implementado en:**
-- `segment_one_medsam.py`
-
-**Características:**
-- Visualización de coordenadas en tiempo real
-- Cajas redimensionables y arrastrables
-- Retroalimentación visual con overlays coloridos
-- Modo interactivo (ajustable después de crear)
-
-### `refine_medical_mask(mask)`
-Pipeline de postprocesamiento para refinamiento de máscaras.
-
-**Implementado en todos los scripts**
-
-**Operaciones:**
-- Remoción de objetos pequeños (`min_size=500`)
-- Relleno de huecos (`binary_fill_holes`)
-- Suavizado morfológico (opening + closing con `disk(2)`)
-
-## 🎓 Casos de Uso
-
-### Investigación Médica
-- **Segmentación de huesos**: Análisis de húmero en imágenes CT
-- **Detección de tumores**: Identificación de regiones anormales
-- **Análisis cuantitativo**: Mediciones de área, volumen
-
-### Aplicaciones Clínicas
-- **Análisis ROI**: Extracción de regiones de interés específicas
-- **Herramientas de medición**: Cálculos de área en píxeles o mm²
-- **Estudios anatómicos**: Análisis comparativo de estructuras
-
-### Educación
-- **Enseñanza de análisis de imágenes médicas**: Demostraciones interactivas
-- **Comparación de modelos**: SAM vs MedSAM en casos reales
-- **Prototipos rápidos**: Anotación para datasets de entrenamiento
-
-### Medicina de Precisión
-- **Segmentación específica del paciente**: Refinamiento con puntos interactivos
-- **Planificación quirúrgica**: Identificación precisa de estructuras
-- **Seguimiento longitudinal**: Comparación de estudios en el tiempo
-
-## 🆕 Características del Proyecto
-
-### Scripts Disponibles (3 Herramientas)
-
-1. **`segment_sam_points.py`** - SAM Generalista
-   - Segmentación con puntos interactivos
-   - Vista previa en tiempo real
-   - Modelo SAM ViT-H
-   - Contraste simple con OpenCV
-
-2. **`segment_medsam_points.py`** - MedSAM Profesional
-   - Segmentación con puntos (versión robusta)
-   - CLAHE para mejora adaptativa
-   - Carga de checkpoint tolerante a errores
-   - Soporte opcional para windowing DICOM
-   - Métricas físicas (mm²) con pixel spacing
-
-3. **`segment_one_medsam.py`** - Bounding Box Rápido
-   - Segmentación con caja rectangular
-   - Interfaz de arrastrar y soltar
-   - Redimensionable e interactivo
-   - Procesamiento más rápido
-
-### Mejoras Implementadas
-- ✨ **Segmentación basada en puntos** con vista previa en tiempo real
-- 🔄 **Funcionalidad deshacer/limpiar** para corrección fácil
-- 📊 **Interfaz dual-panel** para retroalimentación instantánea
-- ⌨️ **Atajos de teclado** ('z' para deshacer, 'c' para limpiar)
-- 🎯 **Prompts positivos/negativos** para control preciso
-- 🚀 **Soporte SAM y MedSAM** en scripts separados
-- 🏥 **CLAHE para imágenes médicas** (MedSAM version)
-- 🔧 **Carga robusta de checkpoints** con strict=False
-
-## 📚 Referencias
-
-### Papers
-- **MedSAM**: Ma, J., et al. (2023). "Segment Anything in Medical Images" [arXiv:2304.12306](https://arxiv.org/abs/2304.12306)
-- **SAM**: Kirillov, A., et al. (2023). "Segment Anything" [arXiv:2304.02643](https://arxiv.org/abs/2304.02643)
-
-### Repositorios
-- **MedSAM Official**: https://github.com/bowang-lab/MedSAM
-- **Segment Anything (SAM)**: https://github.com/facebookresearch/segment-anything
-- **Este Proyecto**: https://github.com/ThomasMolina19/medsam-unal-project
-
-### Recursos Adicionales
-- **SAM Demo**: https://segment-anything.com/
-- **MedSAM Hugging Face**: https://huggingface.co/wanglab/medsam
-
-## 🐛 Solución de Problemas
-
-### "No module named 'segment_anything'"
-Instalar SAM:
-```bash
-pip install git+https://github.com/facebookresearch/segment-anything.git
-```
-
-### "Checkpoint not found" o errores de ruta
-Verifica que la ruta del checkpoint coincida con la ubicación del archivo descargado:
-- **SAM**: `Checkpoints/sam_vit_h_4b8939.pth`
-- **MedSAM**: `Checkpoints/medsam_vit_b.pth`
-
-### Errores al cargar el checkpoint de MedSAM
-Si ves "Missing keys" o "Unexpected keys", es normal. El script `segment_medsam_points.py` usa `strict=False` para manejar esto automáticamente.
-
-### MPS no disponible (Mac)
-El script automáticamente usará CPU. Para GPU NVIDIA:
-```python
-device = "cuda"  # Cambiar en línea 13 (sam_points) o línea 49 (medsam_points)
-```
-
-### Baja calidad de segmentación
-- **Método de puntos**: Agregar más puntos positivos o negativos para excluir regiones
-- **Método de box**: Ajustar el bounding box para que se ajuste mejor
-- **Preprocesamiento**: 
-  - OpenCV: Modificar `alpha` y `beta` (línea 29 en sam_points/one_medsam)
-  - CLAHE: Ajustar `clip_limit` y `tile_grid_size` (línea 58 en medsam_points)
-- **Postprocesamiento**: Ajustar parámetros en `refine_medical_mask()` (líneas 109-122)
-
-### La segmentación no se actualiza en tiempo real
-- Asegúrate de estar haciendo click en el panel izquierdo (panel de imagen)
-- Verifica que matplotlib esté en modo interactivo (por defecto)
-- Intenta cerrar y reabrir el script
-- Verifica que hay al menos un punto positivo (click derecho)
-
-### Los puntos no se colocan
-- Usa el botón correcto del mouse:
-  - **Click DERECHO** = Positivo (verde)
-  - **Click IZQUIERDO** = Negativo (rojo)
-- Verifica que estás haciendo click dentro del área de la imagen
-- Revisa la consola para mensajes de error
-
-### Error: "unexpected keyword argument 'strict'"
-Tu versión de PyTorch es antigua. Actualiza:
-```bash
-pip install --upgrade torch torchvision
-```
-
-### Imagen muy oscura o muy clara después del preprocesamiento
-Ajusta los parámetros:
-- **OpenCV**: `alpha=1.0, beta=0` (sin cambios)
-- **CLAHE**: `clip_limit=1.0` (menos agresivo) o `clip_limit=3.0` (más agresivo)
-
-## 👥 Autores
-
-**Thomas Molina Molina**  
-Universidad Nacional de Colombia
-
-**Gustavo Adolfo Pérez**  
-Universidad Nacional de Colombia
-
----
-
-## 📝 Licencia
-
-Este proyecto es de código abierto y está disponible para uso educativo y de investigación.
->>>>>>> d8fcc1a6
+**Gustavo Adolfo Pérez** - *Colaborador*